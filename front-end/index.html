--- conflicted
+++ resolved
@@ -1,287 +1,196 @@
-<!DOCTYPE html>
-<html lang="en">
-<head>
-    <meta charset="UTF-8">
-    <meta name="viewport" content="width=device-width, initial-scale=1.0">
-    <title>TwoFish Algorithm Tool</title>
-    <link href="https://cdn.jsdelivr.net/npm/bootstrap@5.3.0-alpha1/dist/css/bootstrap.min.css" rel="stylesheet">
-    <style>
-        body, html {
-            height: 100%;
-            margin: 0;
-            display: flex;
-            justify-content: center;
-            align-items: center;
-            background-color: #f8f9fa;
-            padding: 10px;
-        }
-
-        .container-fluid {
-<<<<<<< HEAD
-            max-width: 600px;
-            width: 100%;
-=======
-            max-width: 1200px;
-            width: 200%;
->>>>>>> 954ed7e7
-            padding: 20px;
-            background-color: #ffffff;
-            border: 1px solid #ddd;
-            border-radius: 8px;
-            box-shadow: 0 4px 6px rgba(0, 0, 0, 0.1);
-        }
-
-        .form-group {
-            margin-bottom: 15px;
-        }
-
-        .result-box {
-            margin-top: 20px;
-            padding: 15px;
-            border: 1px solid #ccc;
-            background-color: #f9f9f9;
-            min-height: 50px;
-        }
-
-        .pagination {
-            display: flex;
-            justify-content: space-between;
-            align-items: center;
-            margin-top: 20px;
-        }
-
-        .pagination a {
-            text-decoration: none;
-            color: #007bff;
-            font-weight: bold;
-            padding: 5px 10px;
-            border: 1px solid #ddd;
-            border-radius: 4px;
-        }
-
-        .pagination a:hover {
-            box-shadow: 0px 0px 0px 2px #007bff;
-        }
-
-        .current-page {
-            font-size: 1.2rem;
-            font-weight: bold;
-            color: #333;
-        }
-
-        .sample-content {
-            margin-top: 20px;
-            padding: 15px;
-            border: 1px solid #ddd;
-            background-color: #ffffff;
-            min-height: 100px;
-            text-align: center;
-            font-size: 1.2rem;
-            color: #555;
-        }
-<<<<<<< HEAD
-
-        @media (max-width: 768px) {
-            .container-fluid {
-                max-width: 100%;
-                padding: 15px;
-            }
-
-            .d-flex {
-                flex-direction: column;
-            }
-
-            .btn {
-                width: 100%;
-                margin-bottom: 10px;
-            }
-        }
-=======
->>>>>>> 954ed7e7
-    </style>
-</head>
-<body>
-    <nav class="navbar navbar-expand-lg navbar-light bg-light fixed-top">
-        <div class="container">
-            <a class="navbar-brand" href="#">TwoFish Tool</a>
-            <button class="navbar-toggler" type="button" data-bs-toggle="collapse" data-bs-target="#navbarNav">
-                <span class="navbar-toggler-icon"></span>
-            </button>
-            <div class="collapse navbar-collapse" id="navbarNav">
-                <ul class="navbar-nav ms-auto">
-                    <li class="nav-item">
-                        <a class="nav-link" href="#" data-bs-toggle="modal" data-bs-target="#aboutModal">About</a>
-                    </li>
-                </ul>
-            </div>
-        </div>
-    </nav>
-    <div class="container-fluid">
-<<<<<<< HEAD
-        <h2 class="mb-4">TwoFish Algorithm Tool</h2>
-
-        <div class="form-group">
-            <label for="plaintext">Plaintext</label>
-            <input type="text" class="form-control" id="plaintext" placeholder="Enter plaintext">
-        </div>
-
-        <div class="form-group">
-            <label for="key">Key</label>
-            <input type="text" class="form-control" id="key" placeholder="Enter key">
-        </div>
-
-        <div class="d-flex gap-2 justify-content-center">
-            <button class="btn btn-primary w-100" id="encryptBtn">Encrypt</button>
-            <button class="btn btn-secondary w-100" id="decryptBtn">Decrypt</button>
-        </div>
-        
-
-        <div class="result-box mt-4" id="resultBox">
-            Result will appear here...
-        </div>
-
-        <nav aria-label="Page navigation">
-            <div class="pagination">
-                <a href="#" id="prevBtn">Prev</a>
-                <span class="current-page" id="currentPage">1</span>
-                <a href="#" id="nextBtn">Next</a>
-            </div>
-        </nav>
-
-        <div class="sample-content mt-4" id="sampleContent">
-            This is the sample content for Page 1.
-        </div>
-    </div>
-    <div class="modal fade" id="aboutModal" tabindex="-1" aria-labelledby="aboutModalLabel" aria-hidden="true">
-        <div class="modal-dialog">
-            <div class="modal-content">
-                <div class="modal-header">
-                    <h5 class="modal-title" id="aboutModalLabel">About TwoFish Algorithm</h5>
-                    <button type="button" class="btn-close" data-bs-dismiss="modal" aria-label="Close"></button>
-                </div>
-                <div class="modal-body">
-                    <p>
-                        TwoFish is a symmetric key block cipher known for its speed, flexibility, and strong security.
-                        Designed by Bruce Schneier and his team at Counterpane Labs, it was one of the five finalists in
-                        the AES competition.
-                    </p>
-                    <p>
-                        This algorithm operates on 128-bit blocks and supports key sizes of 128, 192, or 256 bits,
-                        making it a reliable choice for encryption applications.
-                    </p>
-                    <h5>Key Features</h5>
-                    <ul>
-                        <li>Block size: 128 bits</li>
-                        <li>Key sizes: 128, 192, or 256 bits</li>
-                        <li>Fast encryption and decryption</li>
-                        <li>Strong security against known attacks</li>
-                        <li>Suitable for software and hardware implementations</li>
-                    </ul>
-                </div>
-                <div class="modal-footer">
-                    <button type="button" class="btn btn-secondary" data-bs-dismiss="modal">Close</button>
-=======
-        <div class="row">
-            <h2 class="mb-4 text-center text-danger pb-2">TwoFish Algorithm Tool</h2>
-        </div>
-        <!-- Left Side -->
-        <div class="row">
-            <div class="col-12">
-                <!-- Input for Plaintext -->
-                <div class="form-group">
-                    <label for="plaintext" class="fw-bold">&nbsp;Plaintext</label>
-                    <input type="text" class="form-control" id="plaintext" placeholder="Enter plaintext">
-                </div>
-
-                <!-- Input for Key -->
-                <div class="form-group">
-                    <label for="key" class="fw-bold">&nbsp;Key</label>
-                    <input type="text" class="form-control" id="key" placeholder="Enter key">
-                </div>
-
-                <!-- Buttons for Encrypt and Decrypt -->
-                <div class="d-flex gap-2 pt-2">
-                    <button class="btn btn-primary flex-grow-1" id="encryptBtn">Encrypt</button>
-                    <button class="btn btn-secondary flex-grow-1" id="decryptBtn">Decrypt</button>
-                </div>
-
-                <!-- Result Display -->
-                <div class="form-group mt-4 rounded">
-                    <label for="resultBox" class="fw-bold">&nbsp;Result</label>
-                    <input type="text" class="form-control" id="resultBox" placeholder="Result will appear here...">
-                </div>
-
-                <div>
-                    <h4 class="text-center fw-bold text-success pt-3">Process Log</h4>
-                </div>
-                <div class="process-log rounded"><hr></div>
-                <!-- Pagination -->
-                <nav aria-label="Page navigation">
-                    <div class="pagination justify-content-center">
-                        <a href="#" id="prevBtn">Prev</a>
-                        <span class="current-page mx-3" id="currentPage">1</span>
-                        <a href="#" id="nextBtn">Next</a>
-                    </div>
-                </nav>
-
-                <!-- Sample Content -->
-                <div class="sample-content mt-4 fs-6 rounded" id="sampleContent">
-                    This is the sample content for Page 1.
->>>>>>> 954ed7e7
-                </div>
-                <div class="row mx-2 mt-3 pb-4">
-                    <button id="goToTopBtn" title="Go to top" class="btn btn-success mt-2" onclick="goToTop()">Go to Top</button>
-                </div>
-            </div>
-        </div>
-    </div>
-
-    <script>
-        let currentPage = 1;
-        const totalPages = 16;
-
-        const prevBtn = document.getElementById('prevBtn');
-        const nextBtn = document.getElementById('nextBtn');
-        const currentPageSpan = document.getElementById('currentPage');
-        const sampleContentDiv = document.getElementById('sampleContent');
-
-        function updatePagination() {
-            currentPageSpan.textContent = currentPage;
-            sampleContentDiv.innerText = `This is the sample content for Page ${currentPage}.`;
-
-            prevBtn.style.pointerEvents = currentPage === 1 ? 'none' : 'auto';
-            prevBtn.style.color = currentPage === 1 ? '#ccc' : '#007bff';
-
-            nextBtn.style.pointerEvents = currentPage === totalPages ? 'none' : 'auto';
-            nextBtn.style.color = currentPage === totalPages ? '#ccc' : '#007bff';
-        }
-
-        prevBtn.addEventListener('click', function (e) {
-            e.preventDefault();
-            if (currentPage > 1) {
-                currentPage--;
-                updatePagination();
-            }
-        });
-
-        nextBtn.addEventListener('click', function (e) {
-            e.preventDefault();
-            if (currentPage < totalPages) {
-                currentPage++;
-                updatePagination();
-            }
-        });
-
-        updatePagination();
-
-        function goToTop() {
-            window.scrollTo({
-                top: 0,
-                behavior: 'smooth'
-            });
-        }
-    </script>
-    <script src="https://cdn.jsdelivr.net/npm/bootstrap@5.3.0-alpha1/dist/js/bootstrap.bundle.min.js"></script>
-
-</body>
+<!DOCTYPE html>
+<html lang="en">
+<head>
+    <meta charset="UTF-8">
+    <meta name="viewport" content="width=device-width, initial-scale=1.0">
+    <title>TwoFish Algorithm Tool</title>
+    <link href="https://cdn.jsdelivr.net/npm/bootstrap@5.3.0-alpha1/dist/css/bootstrap.min.css" rel="stylesheet">
+    <style>
+        body, html {
+            height: 100%;
+            margin: 0;
+            display: flex;
+            justify-content: center;
+            align-items: center;
+            background-color: #f8f9fa;
+            padding: 10px;
+        }
+
+        .container-fluid {
+            max-width: 1200px;
+            width: 100%;
+            padding: 20px;
+            background-color: #ffffff;
+            border: 1px solid #ddd;
+            border-radius: 8px;
+            box-shadow: 0 4px 6px rgba(0, 0, 0, 0.1);
+        }
+
+        .form-group {
+            margin-bottom: 15px;
+        }
+
+        .result-box {
+            margin-top: 20px;
+            padding: 15px;
+            border: 1px solid #ccc;
+            background-color: #f9f9f9;
+            min-height: 50px;
+        }
+
+        .pagination {
+            display: flex;
+            justify-content: space-between;
+            align-items: center;
+            margin-top: 20px;
+        }
+
+        .pagination a {
+            text-decoration: none;
+            color: #007bff;
+            font-weight: bold;
+            padding: 5px 10px;
+            border: 1px solid #ddd;
+            border-radius: 4px;
+        }
+
+        .pagination a:hover {
+            box-shadow: 0px 0px 0px 2px #007bff;
+        }
+
+        .current-page {
+            font-size: 1.2rem;
+            font-weight: bold;
+            color: #333;
+        }
+
+        .sample-content {
+            margin-top: 20px;
+            padding: 15px;
+            border: 1px solid #ddd;
+            background-color: #ffffff;
+            min-height: 100px;
+            text-align: center;
+            font-size: 1.2rem;
+            color: #555;
+        }
+
+    </style>
+</head>
+<body>
+    <nav class="navbar navbar-expand-lg navbar-light bg-light fixed-top">
+        <div class="container">
+            <a class="navbar-brand" href="#">TwoFish Tool</a>
+            <button class="navbar-toggler" type="button" data-bs-toggle="collapse" data-bs-target="#navbarNav">
+                <span class="navbar-toggler-icon"></span>
+            </button>
+            <div class="collapse navbar-collapse" id="navbarNav">
+                <ul class="navbar-nav ms-auto">
+                    <li class="nav-item">
+                        <a class="nav-link" href="#" data-bs-toggle="modal" data-bs-target="#aboutModal">About</a>
+                    </li>
+                </ul>
+            </div>
+        </div>
+    </nav>
+    <div class="container-fluid">
+        <!-- Left Side -->
+        <div class="row">
+            <div class="col-md-8 left-side">
+                <h2 class="mb-4">TwoFish Algorithm Tool</h2>
+
+                <!-- Input for Plaintext -->
+                <div class="form-group">
+                    <label for="plaintext">Plaintext</label>
+                    <input type="text" class="form-control" id="plaintext" placeholder="Enter plaintext">
+                </div>
+
+                <!-- Input for Key -->
+                <div class="form-group">
+                    <label for="key">Key</label>
+                    <input type="text" class="form-control" id="key" placeholder="Enter key">
+                </div>
+
+                <!-- Buttons for Encrypt and Decrypt -->
+                <div class="d-flex gap-2">
+                    <button class="btn btn-primary flex-grow-1" id="encryptBtn">Encrypt</button>
+                    <button class="btn btn-secondary flex-grow-1" id="decryptBtn">Decrypt</button>
+                </div>
+
+                <!-- Result Display -->
+                <div class="result-box mt-4" id="resultBox">
+                    Result will appear here...
+                </div>
+            </div>
+
+            <!-- Right Side -->
+            <div class="col-md-4 right-side">
+                <!-- Pagination -->
+                <nav aria-label="Page navigation">
+                    <div class="pagination">
+                        <a href="#" id="prevBtn">Prev</a>
+                        <span class="current-page" id="currentPage">1</span>
+                        <a href="#" id="nextBtn">Next</a>
+                    </div>
+                </nav>
+
+                <!-- Sample Content -->
+                <div class="sample-content mt-4" id="sampleContent">
+                    This is the sample content for Page 1.
+                </div>
+                <div class="row mx-2 mt-3 pb-4">
+                    <button id="goToTopBtn" title="Go to top" class="btn btn-success mt-2" onclick="goToTop()">Go to Top</button>
+                </div>
+            </div>
+        </div>
+    </div>
+
+    <script>
+        let currentPage = 1;
+        const totalPages = 16;
+
+        const prevBtn = document.getElementById('prevBtn');
+        const nextBtn = document.getElementById('nextBtn');
+        const currentPageSpan = document.getElementById('currentPage');
+        const sampleContentDiv = document.getElementById('sampleContent');
+
+        function updatePagination() {
+            currentPageSpan.textContent = currentPage;
+            sampleContentDiv.innerText = `This is the sample content for Page ${currentPage}.`;
+
+            prevBtn.style.pointerEvents = currentPage === 1 ? 'none' : 'auto';
+            prevBtn.style.color = currentPage === 1 ? '#ccc' : '#007bff';
+
+            nextBtn.style.pointerEvents = currentPage === totalPages ? 'none' : 'auto';
+            nextBtn.style.color = currentPage === totalPages ? '#ccc' : '#007bff';
+        }
+
+        prevBtn.addEventListener('click', function (e) {
+            e.preventDefault();
+            if (currentPage > 1) {
+                currentPage--;
+                updatePagination();
+            }
+        });
+
+        nextBtn.addEventListener('click', function (e) {
+            e.preventDefault();
+            if (currentPage < totalPages) {
+                currentPage++;
+                updatePagination();
+            }
+        });
+
+        updatePagination();
+
+        function goToTop() {
+            window.scrollTo({
+                top: 0,
+                behavior: 'smooth'
+            });
+        }
+    </script>
+    <script src="https://cdn.jsdelivr.net/npm/bootstrap@5.3.0-alpha1/dist/js/bootstrap.bundle.min.js"></script>
+
+</body>
 </html>